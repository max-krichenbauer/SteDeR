language: cpp
branches:
  only:
  - master
  - coverity_scan
os:
- linux
dist: xenial
sudo: required
compiler:
  - gcc
script:
- gcc test/test.cpp -o test/test -lm -lstdc++ -mavx
<<<<<<< HEAD
branches:
  only:
  - master
  - coverity_scan
=======
>>>>>>> 04608e69
env:
  global:
   # The next declaration is the encrypted COVERITY_SCAN_TOKEN, created
   #   via the "travis encrypt" command using the project repo's public key
   - secure: "jB9DuVZAV8s2lNt3JWMf7CFSJX/50PdJuhwmwabI6lAlyg0VaiTpIsdbq0gH85tf8BelYBaBUyFzYI/oNuFb37BUUQWjopg68P+UAWivDQaPz8rdMKPiYW1QgWxsQpKQYn8q/6LsdWWBebjWgPa/I3quK3ffwMqCDK55FmYAQhOFweqMvrWvum5KUD2/Lao7f140dLOfMmvzUCmXa7MVAVPw9h8vozbcczLlDwQ87UPRl5Z3cUZORARbxZzIx4QoOd/PWEsnFnkgFcCFgD/4Gb44VZ+baklUGPNfs5/sSzWD0KQyvq88W5hUbxnB4f8codo0u+oeQwRHeQ+pa4lk9cB3i8nFjY5pyDolLjZeEby3fCUkPznzKKycpkTlssJPm3t/5mDJ+mhv0FE2Ckn0Sz8f9KA1d8b/g+Nc3wPgdN88O6IsDKH2S/SxM8MIwmDLnCW5fp5jRF4MvJfVSEB2QgEXxho+5jePiYkb+4e8indQETgSBtmEzkbSnca+WqiOxe0VP0IpxBj95m5PqMQwaRJHxGAtw7VyQCtUWq2o6bJCqcR1slJsyEfKE0AVaSeATQBfkyNiUBVHY6QKT/PV1RTDZmI5gRzUIZvpsVcyCYSf06cjxgojQpHG9St9d8XjxR3S1bzTkPbkS4gHR1NbLLhbyXRQPLA0k4iiafsgNsQ="

before_install:
  - echo -n | openssl s_client -connect scan.coverity.com:443 | sed -ne '/-BEGIN CERTIFICATE-/,/-END CERTIFICATE-/p' | sudo tee -a /etc/ssl/certs/ca-

addons:
  coverity_scan:
    project:
      name: "max-krichenbauer/SteDeR"
      description: "Stereo Depth Reconstruction from a pair of stereo color images, implemented as a single C++ header file."
    build_command: "gcc test/test.cpp -o test/test -lm -lstdc++ -mavx"
    notification_email: max@krichenbauer.de
    branch_pattern: coverity_scan<|MERGE_RESOLUTION|>--- conflicted
+++ resolved
@@ -11,13 +11,6 @@
   - gcc
 script:
 - gcc test/test.cpp -o test/test -lm -lstdc++ -mavx
-<<<<<<< HEAD
-branches:
-  only:
-  - master
-  - coverity_scan
-=======
->>>>>>> 04608e69
 env:
   global:
    # The next declaration is the encrypted COVERITY_SCAN_TOKEN, created
